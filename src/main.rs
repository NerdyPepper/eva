/*
 *  eva - an easy to use calculator REPL similar to bc(1)
 *  Copyright (C) 2019  Akshay Oppiliappan <nerdypepper@tuta.io>
 *
 */

// std
use std::f64;

// modules
mod lex;
use crate::lex::*;
mod parse;
use crate::parse::*;
mod error;
use crate::error::{ CalcError, handler };

// extern crates
use rustyline::error::ReadlineError;
use rustyline::Editor;
use rustyline::config::{ Builder, ColorMode, EditMode };
use clap::{Arg, App};
use lazy_static::lazy_static;

struct Configuration {
    radian_mode: bool,
    fix: usize,
    input: String
}

lazy_static! {
    static ref CONFIGURATION: Configuration =  parse_arguments();
}

fn main() {
    if CONFIGURATION.input.len() > 0 {
        let evaled = eval_math_expression(&CONFIGURATION.input[..]);
        match evaled {
            Ok(ans) => pprint(ans),
            Err(e) => {
                eprintln!("{}", handler(e));
                std::process::exit(1);
            },
        };
    } else {
        let config_builder = Builder::new();
        let config = config_builder.color_mode(ColorMode::Enabled)
            .edit_mode(EditMode::Emacs)
            .history_ignore_space(true)
            .max_history_size(1000)
            .build();
        let mut rl = Editor::<()>::with_config(config);
        if rl.load_history("history.txt").is_err() {
            println!("No previous history.");
        }

        loop {
            let readline = rl.readline("> ");
            match readline {
                Ok(line) => {
                    rl.add_history_entry(line.as_ref());
                    let evaled = eval_math_expression(&line[..]);
                    match evaled {
                        Ok(ans) => pprint(ans),
                        Err(e) => println!("{}", handler(e)),
                    };
                },
                Err(ReadlineError::Interrupted) => {
                    println!("CTRL-C");
                    break
                },
                Err(ReadlineError::Eof) => {
                    println!("CTRL-D");
                    break
                },
                Err(err) => {
                    println!("Error: {:?}", err);
                    break
                }
            }
        }
        rl.save_history("history.txt").unwrap();
    }
}

fn pprint(ans: f64) {
    let ans_string = format!("{:.*}", CONFIGURATION.fix, ans);
    let ans_vector: Vec<&str> = ans_string.split(".").collect();
    match ans_vector.len() {
        1 => println!("{:>10}", thousand_sep(ans_vector[0])),
        2 => println!("{:>10}.{}", thousand_sep(ans_vector[0]),ans_vector[1]),
        _ => ()
    }
}

fn thousand_sep(inp: &str) -> String {
    let mut result_string = String::new();
    for (i,c) in inp.to_string().chars().rev().enumerate(){
        if i % 3 == 0 && i != 0 && c.to_string() != "-"{
<<<<<<< HEAD
            result_string = format!("{}{}",result_string,",")
=======
            result_string.push(',');
>>>>>>> 9a99d7d4
        }
        result_string = format!("{}{}",result_string,c)
    }
<<<<<<< HEAD
    let arrange:i16 = 10i16 - result_string.len() as i16;

    if arrange > 0 {
        result_string.push_str(" ".repeat(arrange as usize).as_str())
    }
=======
>>>>>>> 9a99d7d4
    result_string.chars().rev().collect::<String>()
}

fn parse_arguments() -> Configuration {
    let config = App::new(env!("CARGO_PKG_NAME"))
        .version(env!("CARGO_PKG_VERSION"))
        .author(env!("CARGO_PKG_AUTHORS"))
        .about(env!("CARGO_PKG_DESCRIPTION"))
        .arg(Arg::with_name("fix")
             .short("f")
             .long("fix")
             .takes_value(true)
             .value_name("FIX")
             .help("set number of decimal places in the output"))
        .arg(Arg::with_name("INPUT")
             .help("optional expression string to run eva in command mode")
             .index(1))
        .arg(Arg::with_name("radian")
             .short("r")
             .long("radian")
             .help("set eva to radian mode"))
        .get_matches();

    let mut input = String::new();
    if let Some(i) = config.value_of("INPUT") {
        input.push_str(i);
    };
    Configuration {
        radian_mode: config.is_present("radian"),
        fix: config.value_of("fix")
            .unwrap_or("10")
            .parse()
            .unwrap(),
        input,
    }
}

fn autobalance_parens(input: &str) -> Result<String, CalcError> {
    let mut balanced = String::from(input);
    let mut left_parens = 0;
    let mut right_parens = 0;
    for letter in input.chars() {
        if letter == '(' {
            left_parens += 1;
        } else if letter == ')' {
            right_parens += 1;
        }
    }

    if left_parens > right_parens {
        let extras = ")".repeat(left_parens - right_parens);
        balanced.push_str(&extras[..]);
        Ok(balanced)
    } else if left_parens < right_parens {
        return Err(CalcError::Syntax("Mismatched parentheses!".into()))
    } else {
        Ok(balanced)
    }
}

fn eval_math_expression(input: &str) -> Result<f64, CalcError> {
    let input = input.trim();
    let input = input.replace(" ", "");
    if input.len() == 0 {
        return Ok(0.)
    }
    let input     = autobalance_parens(&input[..])?;
    let lexed     = lexer(&input[..])?;
    let postfixed = to_postfix(lexed)?;
    let evaled    = eval_postfix(postfixed)?;
    Ok(evaled)
}

#[cfg(test)]
mod tests {
    use super::*;

    #[test]
    fn basic_ops() {
        let evaled = eval_math_expression("6*2 + 3 + 12 -3").unwrap();
        assert_eq!(24., evaled);
    }
    #[test]
    fn trignometric_fns() {
        let evaled = eval_math_expression("sin(30) + tan(45").unwrap();
        assert_eq!(1.5, evaled);
    }
    #[test]
    fn brackets() {
        let evaled = eval_math_expression("(((1 + 2 + 3) ^ 2 ) - 4)").unwrap();
        assert_eq!(32., evaled);
    }
    #[test]
    fn floating_ops() {
        let evaled = eval_math_expression("1.2816 + 1 + 1.2816/1.2").unwrap();
        assert_eq!(3.3496, evaled);
    }
    #[test]
    fn inverse_trignometric_fns() {
        let evaled = eval_math_expression("deg(asin(1) + acos(1))").unwrap();
        assert_eq!(90., evaled);
    }
}<|MERGE_RESOLUTION|>--- conflicted
+++ resolved
@@ -97,22 +97,10 @@
     let mut result_string = String::new();
     for (i,c) in inp.to_string().chars().rev().enumerate(){
         if i % 3 == 0 && i != 0 && c.to_string() != "-"{
-<<<<<<< HEAD
-            result_string = format!("{}{}",result_string,",")
-=======
             result_string.push(',');
->>>>>>> 9a99d7d4
-        }
-        result_string = format!("{}{}",result_string,c)
-    }
-<<<<<<< HEAD
-    let arrange:i16 = 10i16 - result_string.len() as i16;
-
-    if arrange > 0 {
-        result_string.push_str(" ".repeat(arrange as usize).as_str())
-    }
-=======
->>>>>>> 9a99d7d4
+        }
+        result_string.push(c)
+    }
     result_string.chars().rev().collect::<String>()
 }
 
